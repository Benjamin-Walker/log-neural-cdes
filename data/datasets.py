import os
import pickle
from dataclasses import dataclass
from typing import Dict

import jax.numpy as jnp
import jax.random as jr

from data.dataloaders import InMemoryDataloader
from data.generate_coeffs import calc_coeffs
from data.generate_paths import calc_paths


@dataclass
class Dataset:
    name: str
    raw_dataloaders: Dict[str, InMemoryDataloader]
    coeff_dataloaders: Dict[str, InMemoryDataloader]
    path_dataloaders: Dict[str, InMemoryDataloader]
    data_dim: int
    logsig_dim: int
    intervals: jnp.ndarray
    label_dim: int


def dataset_generator(
    name, data, labels, stepsize, depth, include_time, idxs=None, *, key
):
    N = len(data)
    batchsize = 128
    num_batches = N // batchsize
    remainder = N % batchsize
    path_data = []
    for i in range(num_batches):
        path_data.append(
            calc_paths(
                data[i * batchsize : (i + 1) * batchsize], stepsize, depth, include_time
            )
        )
    if remainder > 0:
        path_data.append(calc_paths(data[-remainder:], stepsize, depth, include_time))
    path_data = jnp.concatenate(path_data)
    intervals = jnp.arange(0, data.shape[1], stepsize)
    intervals = jnp.concatenate((intervals, jnp.array([data.shape[1]])))

    coeff_data = calc_coeffs(data)

    if idxs is None:
        permkey, key = jr.split(key)
        bound1 = int(N * 0.7)
        bound2 = int(N * 0.85)
        idxs = jr.permutation(permkey, N)
        train_data, train_labels = data[idxs[:bound1]], labels[idxs[:bound1]]
        train_path_data = (
            data[idxs[:bound1], :, 0],
            path_data[idxs[:bound1]],
            data[idxs[:bound1], 0, :],
        )
        train_coeff_data = (
            data[idxs[:bound1], :, 0],
            tuple(data[idxs[:bound1]] for data in coeff_data),
            data[idxs[:bound1], 0, :],
        )
        val_data, val_labels = data[idxs[bound1:bound2]], labels[idxs[bound1:bound2]]
        val_path_data = (
            data[idxs[bound1:bound2], :, 0],
            path_data[idxs[bound1:bound2]],
            data[idxs[bound1:bound2], 0, :],
        )
        val_coeff_data = (
            data[idxs[bound1:bound2], :, 0],
            tuple(data[idxs[bound1:bound2]] for data in coeff_data),
            data[idxs[bound1:bound2], 0, :],
        )
        test_data, test_labels = data[idxs[bound2:]], labels[idxs[bound2:]]
        test_path_data = (
            data[idxs[bound2:], :, 0],
            path_data[idxs[bound2:]],
            data[idxs[bound2:], 0, :],
        )
        test_coeff_data = (
            data[idxs[bound2:], :, 0],
            tuple(data[idxs[bound2:]] for data in coeff_data),
            data[idxs[bound2:], 0, :],
        )
    else:
        train_data, train_labels = data[idxs[0]], labels[idxs[0]]
        train_path_data = (
            data[idxs[0], :, 0],
            path_data[idxs[0]],
            data[idxs[0], 0, :],
        )
        train_coeff_data = (
            data[idxs[0], :, 0],
            tuple(data[idxs[0]] for data in coeff_data),
            data[idxs[0], 0, :],
        )
        val_data, val_labels = data[idxs[1]], labels[idxs[1]]
        val_path_data = (
            data[idxs[1], :, 0],
            path_data[idxs[1]],
            data[idxs[1], 0, :],
        )
        val_coeff_data = (
            data[idxs[1], :, 0],
            tuple(data[idxs[1]] for data in coeff_data),
            data[idxs[1], 0, :],
        )
        test_data, test_labels = None, None
        test_path_data = None
        test_coeff_data = None

    data_dim = train_data.shape[-1]
    if len(labels.shape) == 1:
        label_dim = 1
    else:
        label_dim = labels.shape[-1]
    logsig_dim = path_data.shape[-1]

    raw_dataloaders = {
        "train": InMemoryDataloader(train_data, train_labels),
        "val": InMemoryDataloader(val_data, val_labels),
        "test": InMemoryDataloader(test_data, test_labels),
    }

    coeff_dataloaders = {
        "train": InMemoryDataloader(train_coeff_data, train_labels),
        "val": InMemoryDataloader(val_coeff_data, val_labels),
        "test": InMemoryDataloader(test_coeff_data, test_labels),
    }

    path_dataloaders = {
        "train": InMemoryDataloader(train_path_data, train_labels),
        "val": InMemoryDataloader(val_path_data, val_labels),
        "test": InMemoryDataloader(test_path_data, test_labels),
    }
    return Dataset(
        name,
        raw_dataloaders,
        coeff_dataloaders,
        path_dataloaders,
        data_dim,
        logsig_dim,
        intervals,
        label_dim,
    )


<<<<<<< HEAD
def create_uea_dataset(name, use_idxs, stepsize, depth, *, key):
    subfolders = [f.name for f in os.scandir("/data/math-datasig/shug6778/Log-Neural-CDEs/data/processed/UEA") if f.is_dir()]
    if name not in subfolders:
        raise ValueError(f"Dataset {name} not found in UEA folder")

    with open(f"/data/math-datasig/shug6778/Log-Neural-CDEs/data/processed/UEA/{name}/data.pkl", "rb") as f:
        data = pickle.load(f)
    with open(f"/data/math-datasig/shug6778/Log-Neural-CDEs/data/processed/UEA/{name}/labels.pkl", "rb") as f:
=======
def create_uea_dataset(
    data_dir, name, use_idxs, stepsize, depth, include_time, T, *, key
):
    subfolders = [f.name for f in os.scandir(data_dir + "/processed/UEA") if f.is_dir()]
    if name not in subfolders:
        raise ValueError(f"Dataset {name} not found in UEA folder")

    with open(data_dir + f"/processed/UEA/{name}/data.pkl", "rb") as f:
        data = pickle.load(f)
    with open(data_dir + f"/processed/UEA/{name}/labels.pkl", "rb") as f:
>>>>>>> 4bd196d5
        labels = pickle.load(f)
    onehot_labels = jnp.zeros((len(labels), len(jnp.unique(labels))))
    onehot_labels = onehot_labels.at[jnp.arange(len(labels)), labels].set(1)
    if use_idxs:
<<<<<<< HEAD
        with open(f"/data/math-datasig/shug6778/Log-Neural-CDEs/data/processed/UEA/{name}/original_idxs.pkl", "rb") as f:
=======
        with open(data_dir + f"/processed/UEA/{name}/original_idxs.pkl", "rb") as f:
>>>>>>> 4bd196d5
            idxs = pickle.load(f)
    else:
        idxs = None

    ts = (T / data.shape[1]) * jnp.repeat(
        jnp.arange(data.shape[1])[None, :], data.shape[0], axis=0
    )
    data = jnp.concatenate([ts[:, :, None], data], axis=2)

    return dataset_generator(
        name, data, onehot_labels, stepsize, depth, include_time, idxs, key=key
    )


def create_toy_dataset(data_dir, stepsize, depth, *, key):
    with open(data_dir + "/processed/toy/data.pkl", "rb") as f:
        data = pickle.load(f)
    with open(data_dir + "/processed/toy/labels.pkl", "rb") as f:
        labels = pickle.load(f)
    onehot_labels = jnp.zeros((len(labels), len(jnp.unique(labels))))
    onehot_labels = onehot_labels.at[jnp.arange(len(labels)), labels].set(1)
    idxs = None

    return dataset_generator("toy", data, onehot_labels, stepsize, depth, idxs, key=key)


def create_dataset(data_dir, name, use_idxs, stepsize, depth, include_time, T, *, key):
    uea_subfolders = [
        f.name for f in os.scandir(data_dir + "/processed/UEA") if f.is_dir()
    ]
    if name in uea_subfolders:
        return create_uea_dataset(
            data_dir, name, use_idxs, stepsize, depth, include_time, T, key=key
        )
    elif name == "toy":
        return create_toy_dataset(data_dir, stepsize, depth, key=key)
    else:
        raise ValueError(f"Dataset {name} not found in UEA folder and not toy dataset")<|MERGE_RESOLUTION|>--- conflicted
+++ resolved
@@ -146,7 +146,6 @@
     )
 
 
-<<<<<<< HEAD
 def create_uea_dataset(name, use_idxs, stepsize, depth, *, key):
     subfolders = [f.name for f in os.scandir("/data/math-datasig/shug6778/Log-Neural-CDEs/data/processed/UEA") if f.is_dir()]
     if name not in subfolders:
@@ -155,27 +154,11 @@
     with open(f"/data/math-datasig/shug6778/Log-Neural-CDEs/data/processed/UEA/{name}/data.pkl", "rb") as f:
         data = pickle.load(f)
     with open(f"/data/math-datasig/shug6778/Log-Neural-CDEs/data/processed/UEA/{name}/labels.pkl", "rb") as f:
-=======
-def create_uea_dataset(
-    data_dir, name, use_idxs, stepsize, depth, include_time, T, *, key
-):
-    subfolders = [f.name for f in os.scandir(data_dir + "/processed/UEA") if f.is_dir()]
-    if name not in subfolders:
-        raise ValueError(f"Dataset {name} not found in UEA folder")
-
-    with open(data_dir + f"/processed/UEA/{name}/data.pkl", "rb") as f:
-        data = pickle.load(f)
-    with open(data_dir + f"/processed/UEA/{name}/labels.pkl", "rb") as f:
->>>>>>> 4bd196d5
         labels = pickle.load(f)
     onehot_labels = jnp.zeros((len(labels), len(jnp.unique(labels))))
     onehot_labels = onehot_labels.at[jnp.arange(len(labels)), labels].set(1)
     if use_idxs:
-<<<<<<< HEAD
         with open(f"/data/math-datasig/shug6778/Log-Neural-CDEs/data/processed/UEA/{name}/original_idxs.pkl", "rb") as f:
-=======
-        with open(data_dir + f"/processed/UEA/{name}/original_idxs.pkl", "rb") as f:
->>>>>>> 4bd196d5
             idxs = pickle.load(f)
     else:
         idxs = None
