--- conflicted
+++ resolved
@@ -172,12 +172,9 @@
     )
     data = jnp.concatenate([ts[:, :, None], data], axis=2)
 
-<<<<<<< HEAD
     return dataset_generator(
         name, data, onehot_labels, stepsize, depth, include_time, idxs, key=key
     )
-=======
-    return dataset_generator(name, data, onehot_labels, stepsize, depth, idxs, key=key)
 
 
 def create_toy_dataset(data_dir, stepsize, depth, *, key):
@@ -192,14 +189,13 @@
     return dataset_generator("toy", data, onehot_labels, stepsize, depth, idxs, key=key)
 
 
-def create_dataset(data_dir, name, use_idxs, stepsize, depth, *, key):
+def create_dataset(data_dir, name, use_idxs, stepsize, depth, include_time, T, *, key):
     uea_subfolders = [
         f.name for f in os.scandir(data_dir + "/processed/UEA") if f.is_dir()
     ]
     if name in uea_subfolders:
-        return create_uea_dataset(data_dir, name, use_idxs, stepsize, depth, key=key)
+        return create_uea_dataset(data_dir, name, use_idxs, stepsize, depth, include_time, T, key=key)
     elif name == "toy":
         return create_toy_dataset(data_dir, stepsize, depth, key=key)
     else:
-        raise ValueError(f"Dataset {name} not found in UEA folder and not toy dataset")
->>>>>>> b9c48169
+        raise ValueError(f"Dataset {name} not found in UEA folder and not toy dataset")