import math
import os
import pickle
from dataclasses import dataclass
from typing import Dict

import jax.numpy as jnp
import jax.random as jr
import numpy as np

from data.dataloaders import Dataloader
from data.generate_coeffs import calc_coeffs
from data.generate_paths import calc_paths


@dataclass
class Dataset:
    name: str
    raw_dataloaders: Dict[str, Dataloader]
    coeff_dataloaders: Dict[str, Dataloader]
    path_dataloaders: Dict[str, Dataloader]
    data_dim: int
    logsig_dim: int
    intervals: jnp.ndarray
    label_dim: int


def batch_calc_paths(data, stepsize, depth, inmemory=True):
    N = len(data)
    batchsize = 128
    num_batches = N // batchsize
    remainder = N % batchsize
    path_data = []
    if inmemory:
        out_func = lambda x: x
        in_func = lambda x: x
    else:
        out_func = lambda x: np.array(x)
        in_func = lambda x: jnp.array(x)
    for i in range(num_batches):
        path_data.append(
            out_func(
                calc_paths(
                    in_func(data[i * batchsize : (i + 1) * batchsize]), stepsize, depth
                )
            )
        )
    if remainder > 0:
        path_data.append(
            out_func(calc_paths(in_func(data[-remainder:]), stepsize, depth))
        )
    if inmemory:
        path_data = jnp.concatenate(path_data)
    else:
        path_data = np.concatenate(path_data)
    return path_data


def batch_calc_coeffs(data, include_time, T, inmemory=True):
    N = len(data)
    batchsize = 128
    num_batches = N // batchsize
    remainder = N % batchsize
    coeffs = []
    if inmemory:
        out_func = lambda x: x
        in_func = lambda x: x
    else:
        out_func = lambda x: np.array(x)
        in_func = lambda x: jnp.array(x)
    for i in range(num_batches):
        coeffs.append(
            out_func(
                calc_coeffs(
                    in_func(data[i * batchsize : (i + 1) * batchsize]), include_time, T
                )
            )
        )
    if remainder > 0:
        coeffs.append(
            out_func(calc_coeffs(in_func(data[-remainder:]), include_time, T))
        )
    if inmemory:
        coeffs = jnp.concatenate(coeffs)
    else:
        coeffs = np.concatenate(coeffs)
    return coeffs


def dataset_generator(
    name,
    data,
    labels,
    stepsize,
    depth,
    include_time,
    T,
    inmemory=True,
    idxs=None,
    use_presplit=False,
    *,
    key,
):
    N = len(data)
    if idxs is None:
        if use_presplit:
            train_data, val_data, test_data = data
            train_labels, val_labels, test_labels = labels
        else:
            permkey, key = jr.split(key)
            bound1 = int(N * 0.7)
            bound2 = int(N * 0.85)
            idxs_new = jr.permutation(permkey, N)
            train_data, train_labels = (
                data[idxs_new[:bound1]],
                labels[idxs_new[:bound1]],
            )
            val_data, val_labels = (
                data[idxs_new[bound1:bound2]],
                labels[idxs_new[bound1:bound2]],
            )
            test_data, test_labels = data[idxs_new[bound2:]], labels[idxs_new[bound2:]]
    else:
        train_data, train_labels = data[idxs[0]], labels[idxs[0]]
        val_data, val_labels = data[idxs[1]], labels[idxs[1]]
        test_data, test_labels = None, None

    zero_channels_out = False

    if zero_channels_out:
        n_channels = max(1, math.floor(0.15 * train_data.shape[-1]))

        train_key, val_key, test_key, key = jr.split(key, 4)
        train_all_zero = jr.choice(
            train_key,
            jnp.arange(1, train_data.shape[2]),
            shape=(len(train_data), n_channels),
        )
        val_all_zero = jr.choice(
            val_key,
            jnp.arange(1, val_data.shape[2]),
            shape=(len(val_data), n_channels),
        )

        for i in range(len(train_data)):
            train_data = train_data.at[i, :, train_all_zero[i]].set(0)
        for i in range(len(val_data)):
            val_data = val_data.at[i, :, val_all_zero[i]].set(0)

        if test_data is not None:
            test_all_zero = jr.choice(
                test_key,
                jnp.arange(1, test_data.shape[2]),
                shape=(len(test_data), n_channels),
            )
            for i in range(len(test_data)):
                test_data = test_data.at[i, :, test_all_zero[i]].set(0)

    train_paths = batch_calc_paths(train_data, stepsize, depth)
    val_paths = batch_calc_paths(val_data, stepsize, depth)
    test_paths = batch_calc_paths(test_data, stepsize, depth)
    intervals = jnp.arange(0, train_data.shape[1], stepsize)
    intervals = jnp.concatenate((intervals, jnp.array([train_data.shape[1]])))
    intervals = intervals * (T / train_data.shape[1])

    train_coeffs = calc_coeffs(train_data, include_time, T)
    val_coeffs = calc_coeffs(val_data, include_time, T)
    test_coeffs = calc_coeffs(test_data, include_time, T)
    train_coeff_data = (
        (T / train_data.shape[1])
        * jnp.repeat(
            jnp.arange(train_data.shape[1])[None, :], train_data.shape[0], axis=0
        ),
        train_coeffs,
        train_data[:, 0, :],
    )
    val_coeff_data = (
        (T / val_data.shape[1])
        * jnp.repeat(jnp.arange(val_data.shape[1])[None, :], val_data.shape[0], axis=0),
        val_coeffs,
        val_data[:, 0, :],
    )
    if idxs is None:
        test_coeff_data = (
            (T / test_data.shape[1])
            * jnp.repeat(
                jnp.arange(test_data.shape[1])[None, :], test_data.shape[0], axis=0
            ),
            test_coeffs,
            test_data[:, 0, :],
        )

    train_path_data = (
        (T / train_data.shape[1])
        * jnp.repeat(
            jnp.arange(train_data.shape[1])[None, :], train_data.shape[0], axis=0
        ),
        train_paths,
        train_data[:, 0, :],
    )
    val_path_data = (
        (T / val_data.shape[1])
        * jnp.repeat(jnp.arange(val_data.shape[1])[None, :], val_data.shape[0], axis=0),
        val_paths,
        val_data[:, 0, :],
    )
    if idxs is None:
        test_path_data = (
            (T / test_data.shape[1])
            * jnp.repeat(
                jnp.arange(test_data.shape[1])[None, :], test_data.shape[0], axis=0
            ),
            test_paths,
            test_data[:, 0, :],
        )

    data_dim = train_data.shape[-1]
    if len(train_labels.shape) == 1:
        label_dim = 1
    else:
        label_dim = train_labels.shape[-1]
    logsig_dim = train_paths.shape[-1]

    raw_dataloaders = {
        "train": Dataloader(train_data, train_labels, inmemory),
        "val": Dataloader(val_data, val_labels, inmemory),
        "test": Dataloader(test_data, test_labels, inmemory),
    }
    coeff_dataloaders = {
        "train": Dataloader(train_coeff_data, train_labels, inmemory),
        "val": Dataloader(val_coeff_data, val_labels, inmemory),
        "test": Dataloader(test_coeff_data, test_labels, inmemory),
    }

    path_dataloaders = {
        "train": Dataloader(train_path_data, train_labels, inmemory),
        "val": Dataloader(val_path_data, val_labels, inmemory),
        "test": Dataloader(test_path_data, test_labels, inmemory),
    }
    return Dataset(
        name,
        raw_dataloaders,
        coeff_dataloaders,
        path_dataloaders,
        data_dim,
        logsig_dim,
        intervals,
        label_dim,
    )


def create_uea_dataset(
    data_dir,
    name,
    use_idxs,
    use_presplit,
    stepsize,
    depth,
    include_time,
    T,
    seed,
    *,
    key,
):

    if use_presplit:
        idxs = None
        with open(data_dir + f"/processed/UEA/{name}/{seed}/X_train.pkl", "rb") as f:
            train_data = pickle.load(f)
        with open(data_dir + f"/processed/UEA/{name}/{seed}/y_train.pkl", "rb") as f:
            train_labels = pickle.load(f)
        with open(data_dir + f"/processed/UEA/{name}/{seed}/X_val.pkl", "rb") as f:
            val_data = pickle.load(f)
        with open(data_dir + f"/processed/UEA/{name}/{seed}/y_val.pkl", "rb") as f:
            val_labels = pickle.load(f)
        with open(data_dir + f"/processed/UEA/{name}/{seed}/X_test.pkl", "rb") as f:
            test_data = pickle.load(f)
        with open(data_dir + f"/processed/UEA/{name}/{seed}/y_test.pkl", "rb") as f:
            test_labels = pickle.load(f)
        onehot_train_labels = jnp.zeros(
            (len(train_labels), len(jnp.unique(train_labels)))
        )
        onehot_train_labels = onehot_train_labels.at[
            jnp.arange(len(train_labels)), train_labels
        ].set(1)
        onehot_val_labels = jnp.zeros((len(val_labels), len(jnp.unique(val_labels))))
        onehot_val_labels = onehot_val_labels.at[
            jnp.arange(len(val_labels)), val_labels
        ].set(1)
        onehot_test_labels = jnp.zeros((len(test_labels), len(jnp.unique(test_labels))))
        onehot_test_labels = onehot_test_labels.at[
            jnp.arange(len(test_labels)), test_labels
        ].set(1)
        if include_time:
            ts = (T / train_data.shape[1]) * jnp.repeat(
                jnp.arange(train_data.shape[1])[None, :], train_data.shape[0], axis=0
            )
            train_data = jnp.concatenate([ts[:, :, None], train_data], axis=2)
            ts = (T / val_data.shape[1]) * jnp.repeat(
                jnp.arange(val_data.shape[1])[None, :], val_data.shape[0], axis=0
            )
            val_data = jnp.concatenate([ts[:, :, None], val_data], axis=2)
            ts = (T / test_data.shape[1]) * jnp.repeat(
                jnp.arange(test_data.shape[1])[None, :], test_data.shape[0], axis=0
            )
            test_data = jnp.concatenate([ts[:, :, None], test_data], axis=2)
        data = (train_data, val_data, test_data)
        onehot_labels = (onehot_train_labels, onehot_val_labels, onehot_test_labels)
    else:
        with open(data_dir + f"/processed/UEA/{name}/data.pkl", "rb") as f:
            data = pickle.load(f)
        with open(data_dir + f"/processed/UEA/{name}/labels.pkl", "rb") as f:
            labels = pickle.load(f)
        onehot_labels = jnp.zeros((len(labels), len(jnp.unique(labels))))
        onehot_labels = onehot_labels.at[jnp.arange(len(labels)), labels].set(1)
        if use_idxs:
            with open(data_dir + f"/processed/UEA/{name}/original_idxs.pkl", "rb") as f:
                idxs = pickle.load(f)
        else:
            idxs = None

        if include_time:
            ts = (T / data.shape[1]) * jnp.repeat(
                jnp.arange(data.shape[1])[None, :], data.shape[0], axis=0
            )
            data = jnp.concatenate([ts[:, :, None], data], axis=2)

    return dataset_generator(
        name,
        data,
        onehot_labels,
        stepsize,
        depth,
        include_time,
        T,
        idxs=idxs,
        use_presplit=use_presplit,
        key=key,
    )


def create_fex_dataset(
    data_dir, name, use_presplit, stepsize, depth, include_time, T, *, key
):
    if use_presplit:
        raise ValueError("FEX datasets do not have presplit data")

    with open(data_dir + f"/processed/FEX/{name}/data.pkl", "rb") as f:
        data = jnp.array(pickle.load(f))
    with open(data_dir + f"/processed/FEX/{name}/labels.pkl", "rb") as f:
        labels = jnp.array(pickle.load(f))
    idxs = jnp.arange(len(data))
    key, subkey = jr.split(key)
    shuffle = jr.permutation(subkey, idxs, independent=True)
    data = data[shuffle]
    labels = labels[shuffle]
    onehot_labels = jnp.zeros((len(labels), len(jnp.unique(labels))))
    onehot_labels = onehot_labels.at[jnp.arange(len(labels)), labels].set(1)
    idxs = None

    return dataset_generator(
        name,
        data,
        onehot_labels,
        stepsize,
        depth,
        include_time,
        T,
        idxs=idxs,
        use_presplit=use_presplit,
        key=key,
    )


def create_lra_dataset(
    data_dir, name, use_idxs, use_presplit, stepsize, depth, include_time, T, *, key
):
    if use_presplit:
        idxs = None
        with open(data_dir + f"/processed/LRA/{name}/X_train.pkl", "rb") as f:
            train_data = pickle.load(f)
        with open(data_dir + f"/processed/LRA/{name}/y_train.pkl", "rb") as f:
            train_labels = pickle.load(f)
        with open(data_dir + f"/processed/LRA/{name}/X_val.pkl", "rb") as f:
            val_data = pickle.load(f)
        with open(data_dir + f"/processed/LRA/{name}/y_val.pkl", "rb") as f:
            val_labels = pickle.load(f)
        with open(data_dir + f"/processed/LRA/{name}/X_test.pkl", "rb") as f:
            test_data = pickle.load(f)
        with open(data_dir + f"/processed/LRA/{name}/y_test.pkl", "rb") as f:
            test_labels = pickle.load(f)
        ts = (T / train_data.shape[1]) * jnp.repeat(
            jnp.arange(train_data.shape[1])[None, :], train_data.shape[0], axis=0
        )
        train_data = jnp.concatenate([ts[:, :, None], train_data[:, :, 1:]], axis=2)
        ts = (T / val_data.shape[1]) * jnp.repeat(
            jnp.arange(val_data.shape[1])[None, :], val_data.shape[0], axis=0
        )
        val_data = jnp.concatenate([ts[:, :, None], val_data[:, :, 1:]], axis=2)
        ts = (T / test_data.shape[1]) * jnp.repeat(
            jnp.arange(test_data.shape[1])[None, :], test_data.shape[0], axis=0
        )
        test_data = jnp.concatenate([ts[:, :, None], test_data[:, :, 1:]], axis=2)
        data = (train_data, val_data, test_data)
        onehot_labels = (train_labels, val_labels, test_labels)
    else:
        with open(data_dir + f"/processed/LRA/{name}/data.pkl", "rb") as f:
            data = pickle.load(f)
        with open(data_dir + f"/processed/LRA/{name}/labels.pkl", "rb") as f:
            labels = pickle.load(f)
        onehot_labels = jnp.zeros((len(labels), len(jnp.unique(labels))))
        onehot_labels = onehot_labels.at[jnp.arange(len(labels)), labels].set(1)
        if use_idxs:
            with open(data_dir + f"/processed/LRA/{name}/original_idxs.pkl", "rb") as f:
                idxs = pickle.load(f)
        else:
            idxs = None

    return dataset_generator(
        name,
        data,
        onehot_labels,
        stepsize,
        depth,
        include_time,
        T,
        idxs=idxs,
        use_presplit=use_presplit,
        key=key,
    )


def create_toy_dataset(data_dir, stepsize, depth, include_time, T, *, key):
    with open(data_dir + "/processed/toy/data.pkl", "rb") as f:
        data = pickle.load(f)
    with open(data_dir + "/processed/toy/labels.pkl", "rb") as f:
        labels = pickle.load(f)
    labels = ((jnp.sign(labels[3][:, 2, 5, 0, 3]) + 1) / 2).astype(int)  # 2,5,0,3
    onehot_labels = jnp.zeros((len(labels), len(jnp.unique(labels))))
    onehot_labels = onehot_labels.at[jnp.arange(len(labels)), labels].set(1)
    idxs = None

    if include_time:
        ts = (T / data.shape[1]) * jnp.repeat(
            jnp.arange(data.shape[1])[None, :], data.shape[0], axis=0
        )
        data = jnp.concatenate([ts[:, :, None], data], axis=2)

    return dataset_generator(
        "toy", data, onehot_labels, stepsize, depth, include_time, T, idxs, key=key
    )


def create_speech_dataset(data_dir, stepsize, depth, include_time, T, *, key):
    data = []
    labels = []
    for i in range(2):
        data.append(np.load(data_dir + f"/processed/speech/data_{i}.npy"))
        labels.append(np.load(data_dir + f"/processed/speech/labels_{i}.npy"))
    data = np.concatenate(data)
    labels = np.concatenate(labels)

    return dataset_generator(
        "speech",
        data,
        labels,
        stepsize,
        depth,
        include_time,
        T,
        inmemory=False,
        use_presplit=False,
        key=key,
    )


def create_ppg_dataset(
    data_dir, use_presplit, stepsize, depth, include_time, T, *, key
):
    with open(data_dir + "/processed/PPG/ppg/X_train.pkl", "rb") as f:
        train_data = pickle.load(f)
    with open(data_dir + "/processed/PPG/ppg/y_train.pkl", "rb") as f:
        train_labels = pickle.load(f)
    with open(data_dir + "/processed/PPG/ppg/X_val.pkl", "rb") as f:
        val_data = pickle.load(f)
    with open(data_dir + "/processed/PPG/ppg/y_val.pkl", "rb") as f:
        val_labels = pickle.load(f)
    with open(data_dir + "/processed/PPG/ppg/X_test.pkl", "rb") as f:
        test_data = pickle.load(f)
    with open(data_dir + "/processed/PPG/ppg/y_test.pkl", "rb") as f:
        test_labels = pickle.load(f)

<<<<<<< HEAD
    if include_time:
        ts = (T / train_data.shape[1]) * jnp.repeat(
            jnp.arange(train_data.shape[1])[None, :], train_data.shape[0], axis=0
        )
        train_data = jnp.concatenate([ts[:, :, None], train_data], axis=2)
        ts = (T / val_data.shape[1]) * jnp.repeat(
            jnp.arange(val_data.shape[1])[None, :], val_data.shape[0], axis=0
        )
        val_data = jnp.concatenate([ts[:, :, None], val_data], axis=2)
        ts = (T / test_data.shape[1]) * jnp.repeat(
            jnp.arange(test_data.shape[1])[None, :], test_data.shape[0], axis=0
        )
        test_data = jnp.concatenate([ts[:, :, None], test_data], axis=2)

    breakpoint()

    if use_presplit:
        data = (train_data, val_data, test_data)
        labels = (train_labels, val_labels, test_labels)
    else:
        data = jnp.concatenate((train_data, val_data, test_data), axis=0)
        labels = jnp.concatenate((train_labels, val_labels, test_labels), axis=0)
=======
    breakpoint()

    data = (train_data, val_data, test_data)
    labels = (train_labels, val_labels, test_labels)
>>>>>>> 4c80448d

    return dataset_generator(
        "speech",
        data,
        labels,
        stepsize,
        depth,
        include_time,
        T,
        inmemory=False,
        use_presplit=use_presplit,
        key=key,
    )


def create_dataset(
    data_dir,
    name,
    use_idxs,
    use_presplit,
    stepsize,
    depth,
    include_time,
    T,
    seed,
    *,
    key,
):
    uea_subfolders = [
        f.name for f in os.scandir(data_dir + "/processed/UEA") if f.is_dir()
    ]
    lra_subfolders = [
        f.name for f in os.scandir(data_dir + "/processed/LRA") if f.is_dir()
    ]
    if name in uea_subfolders:
        return create_uea_dataset(
            data_dir,
            name,
            use_idxs,
            use_presplit,
            stepsize,
            depth,
            include_time,
            T,
            seed,
            key=key,
        )
    elif name in lra_subfolders:
        return create_lra_dataset(
            data_dir,
            name,
            use_idxs,
            use_presplit,
            stepsize,
            depth,
            include_time,
            T,
            key=key,
        )
    elif name == "toy":
        return create_toy_dataset(data_dir, stepsize, depth, include_time, T, key=key)
    elif name == "speech":
        return create_speech_dataset(
            data_dir, stepsize, depth, include_time, T, key=key
        )
    elif name == "ppg":
        return create_ppg_dataset(
            data_dir, use_presplit, stepsize, depth, include_time, T, key=key
        )
    else:
        raise ValueError(f"Dataset {name} not found in UEA folder and not toy dataset")<|MERGE_RESOLUTION|>--- conflicted
+++ resolved
@@ -490,7 +490,6 @@
     with open(data_dir + "/processed/PPG/ppg/y_test.pkl", "rb") as f:
         test_labels = pickle.load(f)
 
-<<<<<<< HEAD
     if include_time:
         ts = (T / train_data.shape[1]) * jnp.repeat(
             jnp.arange(train_data.shape[1])[None, :], train_data.shape[0], axis=0
@@ -505,20 +504,13 @@
         )
         test_data = jnp.concatenate([ts[:, :, None], test_data], axis=2)
 
-    breakpoint()
-
     if use_presplit:
         data = (train_data, val_data, test_data)
         labels = (train_labels, val_labels, test_labels)
     else:
         data = jnp.concatenate((train_data, val_data, test_data), axis=0)
         labels = jnp.concatenate((train_labels, val_labels, test_labels), axis=0)
-=======
-    breakpoint()
-
-    data = (train_data, val_data, test_data)
-    labels = (train_labels, val_labels, test_labels)
->>>>>>> 4c80448d
+
 
     return dataset_generator(
         "speech",
