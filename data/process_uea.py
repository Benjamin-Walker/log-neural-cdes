# Following code is adapted to Jax from https://github.com/jambo6/neuralRDEs

import os
import pickle

import jax.numpy as jnp
import numpy as np
from sklearn.preprocessing import LabelEncoder
from sktime.datasets import load_from_arff_to_dataframe
from tqdm import tqdm


def save_pickle(obj, filename):
    """Saves a pickle object."""
    with open(filename, "wb") as handle:
        pickle.dump(obj, handle, protocol=pickle.HIGHEST_PROTOCOL)


def create_jax_data(train_file, test_file):
    """Creates jax tensors for test and training from the UCR arff format.

    Args:
        train_file (str): The location of the training data arff file.
        test_file (str): The location of the testing data arff file.

    Returns:
        data_train, data_test, labels_train, labels_test: All as jax tensors.
    """
    # Get arff format
    train_data, train_labels = load_from_arff_to_dataframe(train_file)
    test_data, test_labels = load_from_arff_to_dataframe(test_file)

    def convert_data(data):
        # Expand the series to numpy
        data_expand = data.applymap(lambda x: x.values).values
        # Single array, then to tensor
        data_numpy = np.stack([np.vstack(x).T for x in data_expand])
        data_jnumpy = jnp.array(data_numpy)
        return data_jnumpy

    train_data, test_data = convert_data(train_data), convert_data(test_data)

    # Encode labels as often given as strings
    encoder = LabelEncoder().fit(train_labels)
    train_labels, test_labels = encoder.transform(train_labels), encoder.transform(
        test_labels
    )
    train_labels, test_labels = jnp.array(train_labels), jnp.array(test_labels)

    return train_data, test_data, train_labels, test_labels


def convert_all_files(data_dir):
    """Convert UEA files into jax data to be stored in /interim."""
<<<<<<< HEAD
    arff_folder = "/scratch/walkerb1/data/Log-NCDE/data/raw/UEA/Multivariate_arff"

    for ds_name in tqdm(
        [x for x in os.listdir(arff_folder) if os.path.isdir(arff_folder + "/" + x)]
    ):
        if ds_name != "InsectWingbeat":
            # File locations
            train_file = arff_folder + "/{}/{}_TRAIN.arff".format(ds_name, ds_name)
            test_file = arff_folder + "/{}/{}_TEST.arff".format(ds_name, ds_name)

            # Ready save dir
            save_dir = "/scratch/walkerb1/data/Log-NCDE/data/processed/UEA/{}".format(ds_name)

            # If files don't exist, skip.
            if any(
                [
                    x.split("/")[-1] not in os.listdir(arff_folder + "/{}".format(ds_name))
                    for x in (train_file, test_file)
                ]
            ):
                if ds_name not in ["Images", "Descriptions"]:
                    print("No files found for folder: {}".format(ds_name))
                continue
            elif os.path.isdir(save_dir):
                print("Files already exist for: {}".format(ds_name))
                continue
            else:
                os.makedirs(save_dir)
                train_data, test_data, train_labels, test_labels = create_jax_data(
                    train_file, test_file
                )
                # Compile train and test data together
                data = jnp.concatenate([train_data, test_data])
                labels = jnp.concatenate([train_labels, test_labels])

                # Save original train test indexes in case we wish to use original splits
                original_idxs = (
                    np.arange(0, train_data.shape[0]),
                    np.arange(train_data.shape[0], data.shape[0]),
                )

                # Save data
                save_pickle(data, save_dir + "/data.pkl")
                save_pickle(labels, save_dir + "/labels.pkl")
                save_pickle(original_idxs, save_dir + "/original_idxs.pkl")
=======
    arff_folder = data_dir + "/raw/UEA/Multivariate_arff"
    for ds_name in tqdm(
        [x for x in os.listdir(arff_folder) if os.path.isdir(arff_folder + "/" + x)]
    ):
        # File locations
        train_file = arff_folder + "/{}/{}_TRAIN.arff".format(ds_name, ds_name)
        test_file = arff_folder + "/{}/{}_TEST.arff".format(ds_name, ds_name)

        # Ready save dir
        save_dir = data_dir + "/processed/UEA/{}".format(ds_name)

        # If files don't exist, skip.
        if any(
            [
                x.split("/")[-1] not in os.listdir(arff_folder + "/{}".format(ds_name))
                for x in (train_file, test_file)
            ]
        ):
            if ds_name not in ["Images", "Descriptions"]:
                print("No files found for folder: {}".format(ds_name))
            continue
        elif os.path.isdir(save_dir):
            print("Files already exist for: {}".format(ds_name))
            continue
        else:
            os.makedirs(save_dir)
            train_data, test_data, train_labels, test_labels = create_jax_data(
                train_file, test_file
            )
            # Compile train and test data together
            data = jnp.concatenate([train_data, test_data])
            labels = jnp.concatenate([train_labels, test_labels])

            # Save original train test indexes in case we wish to use original splits
            original_idxs = (
                np.arange(0, train_data.shape[0]),
                np.arange(train_data.shape[0], data.shape[0]),
            )

            # Save data
            save_pickle(data, save_dir + "/data.pkl")
            save_pickle(labels, save_dir + "/labels.pkl")
            save_pickle(original_idxs, save_dir + "/original_idxs.pkl")
>>>>>>> 4bd196d5


if __name__ == "__main__":
    data_dir = "data"
    convert_all_files(data_dir)<|MERGE_RESOLUTION|>--- conflicted
+++ resolved
@@ -52,7 +52,6 @@
 
 def convert_all_files(data_dir):
     """Convert UEA files into jax data to be stored in /interim."""
-<<<<<<< HEAD
     arff_folder = "/scratch/walkerb1/data/Log-NCDE/data/raw/UEA/Multivariate_arff"
 
     for ds_name in tqdm(
@@ -98,51 +97,6 @@
                 save_pickle(data, save_dir + "/data.pkl")
                 save_pickle(labels, save_dir + "/labels.pkl")
                 save_pickle(original_idxs, save_dir + "/original_idxs.pkl")
-=======
-    arff_folder = data_dir + "/raw/UEA/Multivariate_arff"
-    for ds_name in tqdm(
-        [x for x in os.listdir(arff_folder) if os.path.isdir(arff_folder + "/" + x)]
-    ):
-        # File locations
-        train_file = arff_folder + "/{}/{}_TRAIN.arff".format(ds_name, ds_name)
-        test_file = arff_folder + "/{}/{}_TEST.arff".format(ds_name, ds_name)
-
-        # Ready save dir
-        save_dir = data_dir + "/processed/UEA/{}".format(ds_name)
-
-        # If files don't exist, skip.
-        if any(
-            [
-                x.split("/")[-1] not in os.listdir(arff_folder + "/{}".format(ds_name))
-                for x in (train_file, test_file)
-            ]
-        ):
-            if ds_name not in ["Images", "Descriptions"]:
-                print("No files found for folder: {}".format(ds_name))
-            continue
-        elif os.path.isdir(save_dir):
-            print("Files already exist for: {}".format(ds_name))
-            continue
-        else:
-            os.makedirs(save_dir)
-            train_data, test_data, train_labels, test_labels = create_jax_data(
-                train_file, test_file
-            )
-            # Compile train and test data together
-            data = jnp.concatenate([train_data, test_data])
-            labels = jnp.concatenate([train_labels, test_labels])
-
-            # Save original train test indexes in case we wish to use original splits
-            original_idxs = (
-                np.arange(0, train_data.shape[0]),
-                np.arange(train_data.shape[0], data.shape[0]),
-            )
-
-            # Save data
-            save_pickle(data, save_dir + "/data.pkl")
-            save_pickle(labels, save_dir + "/labels.pkl")
-            save_pickle(original_idxs, save_dir + "/original_idxs.pkl")
->>>>>>> 4bd196d5
 
 
 if __name__ == "__main__":
