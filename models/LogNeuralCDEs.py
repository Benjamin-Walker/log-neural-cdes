import diffrax
import equinox as eqx
import jax
import jax.numpy as jnp
import jax.random as jr

from data.hall_set import HallSet
from models.NeuralCDEs import VectorField


class LogNeuralCDE(eqx.Module):
    vf: VectorField
    width: int
    depth: int
    hidden_dim: int
    linear1: eqx.nn.Linear
    linear2: eqx.nn.Linear
    pairs: jnp.array
    classification: bool
    intervals: jnp.ndarray
    solver: diffrax.AbstractSolver
    stepsize_controller: diffrax.AbstractStepSizeController
    dt0: float
    max_steps: int
    include_time: bool
    stateful: bool = False
    nondeterministic: bool = False

    def __init__(
        self,
        vf_hidden_dim,
        vf_num_hidden,
        hidden_dim,
        data_dim,
        depth,
        label_dim,
        classification,
        intervals,
        solver,
        stepsize_controller,
        dt0,
        max_steps,
        include_time,
        *,
        key,
        **kwargs
    ):
        super().__init__(**kwargs)
        vf_key, l1key, l2key, weightkey = jr.split(key, 4)
        if not include_time:
            data_dim = data_dim - 1
        vf = VectorField(
            hidden_dim, hidden_dim * data_dim, vf_hidden_dim, vf_num_hidden, key=vf_key
        )
        self.vf = vf
        self.width = data_dim
        self.depth = depth
        self.hidden_dim = hidden_dim
        self.linear1 = eqx.nn.Linear(data_dim, hidden_dim, key=l1key)
        self.linear2 = eqx.nn.Linear(hidden_dim, label_dim, key=l2key)
        hs = HallSet(self.width, self.depth)
        self.pairs = jnp.asarray(hs.data[1:])
        self.classification = classification
        self.intervals = intervals
        self.solver = solver
        self.stepsize_controller = stepsize_controller
        self.dt0 = dt0
        self.max_steps = max_steps
        self.include_time = include_time

    def __call__(self, X):

        ts, logsig, x0 = X

        if not self.include_time:
            x0 = x0[1:]

        y0 = self.linear1(x0)

        def func(t, y, args):
            idx = jnp.searchsorted(ts, t) // self.intervals[1]
            logsig_t = logsig[idx]
            vf_out = jnp.reshape(self.vf(y), (self.width, self.hidden_dim))
            jvps = jnp.reshape(
                jax.vmap(lambda x: jax.jvp(self.vf, (y,), (x,))[1])(vf_out),
                (self.width, self.width, self.hidden_dim),
            )

            def liebracket(jvps, pair):
                return (
                    jvps[pair[1] - 1, (pair[0] - 1)] - jvps[pair[0] - 1, (pair[1] - 1)]
                )

            lieout = jax.vmap(liebracket, in_axes=(None, 0))(
                jvps, self.pairs[self.width :]
            )

            return jnp.dot(logsig_t[1 : self.width + 1], vf_out) + jnp.dot(
                logsig_t[self.width + 1 :], lieout
            )

        if self.classification:
            saveat = diffrax.SaveAt(t1=True)
        else:
            saveat = diffrax.SaveAt(ts=ts)

        solution = diffrax.diffeqsolve(
            diffrax.ODETerm(func),
            self.solver,
            t0=ts[0],
            t1=ts[-1],
            dt0=self.dt0,
            y0=y0,
<<<<<<< HEAD
            stepsize_controller=diffrax.PIDController(rtol=1e-3, atol=1e-6, dtmin=(ts[-1]-ts[0]) / 4095),
=======
            stepsize_controller=self.stepsize_controller,
>>>>>>> 4bd196d5
            saveat=saveat,
            max_steps=self.max_steps,
        )

        if self.classification:
            return jax.nn.softmax(self.linear2(solution.ys[-1]))
        else:
            return jax.vmap(self.linear2)(solution.ys)<|MERGE_RESOLUTION|>--- conflicted
+++ resolved
@@ -111,11 +111,7 @@
             t1=ts[-1],
             dt0=self.dt0,
             y0=y0,
-<<<<<<< HEAD
-            stepsize_controller=diffrax.PIDController(rtol=1e-3, atol=1e-6, dtmin=(ts[-1]-ts[0]) / 4095),
-=======
             stepsize_controller=self.stepsize_controller,
->>>>>>> 4bd196d5
             saveat=saveat,
             max_steps=self.max_steps,
         )
