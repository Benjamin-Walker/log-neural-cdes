--- conflicted
+++ resolved
@@ -67,14 +67,7 @@
     model_file = output_dir + "/model.checkpoint.npz"
 
     batchkey, key = jr.split(key, 2)
-<<<<<<< HEAD
-    cosine_decay_scheduler = optax.cosine_decay_schedule(
-        lr, decay_steps=num_steps, alpha=0.1
-    )
-    opt = optax.adam(learning_rate=cosine_decay_scheduler)
-=======
     opt = optax.adam(learning_rate=lr_scheduler(lr))
->>>>>>> c82ef9b7
     opt_state = opt.init(eqx.filter(model, eqx.is_inexact_array))
 
     running_loss = 0.0
@@ -182,6 +175,7 @@
 def create_dataset_model_and_train(
     seed,
     data_dir,
+    use_presplit,
     dataset_name,
     T,
     model_name,
@@ -196,13 +190,13 @@
     output_parent_dir="",
 ):
     output_parent_dir += "outputs/" + model_name + "/" + dataset_name
-    output_dir = f"T_{T}_nsteps_{num_steps}_lr_{lr}"
+    output_dir = f"T_{T:.2f}_nsteps_{num_steps}_lr_{lr}"
     if lr_scheduler(1) == 1:
         output_dir += "_schedule_False"
     else:
         output_dir += "_schedule_True"
     if model_name == "log_ncde" or model_name == "nrde":
-        output_dir += f"_stepsize_{stepsize}_logsigdepth_{logsig_depth}"
+        output_dir += f"_stepsize_{stepsize:.2f}_logsigdepth_{logsig_depth}"
     for k, v in model_args.items():
         name = str(v)
         if "(" in name:
@@ -225,73 +219,9 @@
         include_time=model_args["include_time"],
         T=T,
         use_idxs=False,
-        use_presplit=False,
+        use_presplit=use_presplit,
         key=datasetkey,
     )
-<<<<<<< HEAD
-    print(f"Creating model {model_name}")
-    model = create_model(
-        model_name,
-        dataset.data_dim,
-        dataset.logsig_dim,
-        logsig_depth,
-        dataset.intervals,
-        dataset.label_dim,
-        **model_args,
-        key=modelkey,
-    )
-
-    if model_name == "nrde" or model_name == "log_ncde":
-        dataloaders = dataset.path_dataloaders
-    elif model_name == "ncde":
-        dataloaders = dataset.coeff_dataloaders
-    else:
-        dataloaders = dataset.raw_dataloaders
-
-    train_model(
-        model,
-        dataloaders,
-        num_steps,
-        print_steps,
-        lr,
-        batch_size,
-        key,
-        output_parent_dir + "/" + output_dir,
-        slurm,
-    )
-
-
-def create_model_and_train(
-    seed,
-    dataset_name,
-    T,
-    model_name,
-    stepsize,
-    logsig_depth,
-    model_args,
-    num_steps,
-    print_steps,
-    lr,
-    batch_size,
-    *,
-    key,
-):
-    output_parent_dir = "outputs/" + model_name + "/" + dataset_name
-    output_dir = f"T_{T}_nsteps_{num_steps}_lr_{lr}"
-    if model_name == "log_ncde" or model_name == "nrde":
-        output_dir += f"_stepsize_{stepsize}_logsigdepth_{logsig_depth}"
-    for k, v in model_args.items():
-        name = str(v)
-        if "(" in name:
-            name = name.split("(", 1)[0]
-        output_dir += f"_{k}_" + name
-        if name == "PIDController":
-            output_dir += f"_rtol_{v.rtol}_atol_{v.atol}"
-    output_dir += f"_seed_{seed}"
-
-    modelkey, trainkey, key = jr.split(key, 3)
-=======
->>>>>>> c82ef9b7
 
     print(f"Creating model {model_name}")
     model, state = create_model(
@@ -328,32 +258,21 @@
 
 if __name__ == "__main__":
     data_dir = "data"
-<<<<<<< HEAD
+    use_presplit = True
+    output_parent_dir = ""
     seed = 1234
-    num_steps = 1000000
-    print_steps = 1000
+    num_steps = 10001
+    print_steps = 200
     batch_size = 32
     lr = 3e-4
-    T = 1
-    dt0 = 0.01
-    solver = diffrax.Heun()
-    stepsize_controller = diffrax.ConstantStepSize()
-=======
-    output_parent_dir = ""
-    seed = 1234
-    num_steps = 1000
-    print_steps = 200
-    batch_size = 32
-    lr = 1e-3
     lr_scheduler = lambda lr: lr
-    T = 1
-    dt0 = T / 100
+    T = 17984 / 30
+    dt0 = T / 2284
     include_time = False
     solver = diffrax.Heun()
     stepsize_controller = diffrax.ConstantStepSize()
-    stepsize = 4
+    stepsize = 8
     logsig_depth = 2
->>>>>>> c82ef9b7
     # Spoken Arabic Digits has nan values in training data
     dataset_names = [
         "EigenWorms",
@@ -378,9 +297,9 @@
 
     model_args = {
         "num_blocks": 6,
-        "hidden_dim": 2,
+        "hidden_dim": 64,
         "vf_depth": 2,
-        "vf_width": 8,
+        "vf_width": 32,
         "ssm_dim": 32,
         "ssm_blocks": 2,
         "dt0": dt0,
@@ -393,6 +312,7 @@
             create_dataset_model_and_train(
                 seed,
                 data_dir,
+                use_presplit,
                 dataset_name,
                 T,
                 model_name,
