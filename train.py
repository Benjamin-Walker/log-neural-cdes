--- conflicted
+++ resolved
@@ -301,17 +301,8 @@
         "dt0": T / 2284,
         "include_time": include_time,
     }
-    for seed in [1234, 2345, 3456, 4567, 5678]:
-        for dataset_name in dataset_names:
-
-            key = jr.PRNGKey(seed)
-
-<<<<<<< HEAD
-            datasetkey, modelkey, key = jr.split(key, 3)
-            print(f"Creating dataset {dataset_name}")
-            dataset = create_uea_dataset(
-                data_dir,
-=======
+    for dataset_name in dataset_names:
+
         key = jr.PRNGKey(seed)
 
         datasetkey, modelkey, key = jr.split(key, 3)
@@ -321,33 +312,22 @@
             dataset_name,
             stepsize=stepsize,
             depth=logsig_depth,
+            includetime=includetime,
+            T=T,
             use_idxs=False,
             key=datasetkey,
         )
         for model_name in model_names:
             create_model_and_train(
                 seed,
->>>>>>> b9c48169
                 dataset_name,
-                stepsize=stepsize,
-                depth=logsig_depth,
-                include_time=include_time,
-                T=T,
-                use_idxs=False,
-                key=datasetkey,
-            )
-
-            for model_name in model_names:
-                create_model_and_train(
-                    seed,
-                    dataset_name,
-                    model_name,
-                    stepsize,
-                    logsig_depth,
-                    model_args,
-                    num_steps,
-                    print_steps,
-                    lr,
-                    batch_size,
-                    key=modelkey,
+                model_name,
+                stepsize,
+                logsig_depth,
+                model_args,
+                num_steps,
+                print_steps,
+                lr,
+                batch_size,
+                key=modelkey,
                 )